name: E2ETests

on: [workflow_call]

permissions: read-all

jobs:
  ci:
    runs-on: ${{ matrix.os }}
    strategy:
      matrix:
        os: [ubuntu-latest, windows-latest]
    env:
      BACKEND_DIR: ./backend
    steps:
      - uses: actions/checkout@v4
      - uses: ./.github/actions/pnpm-node-install
        name: Install Node, pnpm and dependencies.
        with:
          pnpm-skip-install: true
      - name: Install depdendencies and Cypress
        uses: cypress-io/github-action@v6
        with:
          runTests: false
      - uses: ./.github/actions/poetry-python-install
        name: Install Python, poetry and Python dependencies
        with:
<<<<<<< HEAD
          python-version: '3.10'
          poetry-version: '1.8.3'
          poetry-working-directory: ${{ env.BACKEND_DIR }}
          poetry-install-args: --with tests
      - uses: ./.github/actions/pnpm-node-install
        name: Install Node, pnpm and dependencies.
        with:
          node-version: '22.7.0'
          pnpm-version: '9.7.0'
          pnpm-install-args: --no-frozen-lockfile
      - name: Build UI
        run: pnpm run buildUi
      - name: Lint UI
        run: pnpm run lintUi
=======
          poetry-working-directory: ${{ env.BACKEND_DIR }}
          poetry-install-args: --with tests
>>>>>>> 67de9c7a
      - name: Run tests
        env:
          CYPRESS_RECORD_KEY: ${{ secrets.CYPRESS_RECORD_KEY }}
        run: pnpm test<|MERGE_RESOLUTION|>--- conflicted
+++ resolved
@@ -25,25 +25,8 @@
       - uses: ./.github/actions/poetry-python-install
         name: Install Python, poetry and Python dependencies
         with:
-<<<<<<< HEAD
-          python-version: '3.10'
-          poetry-version: '1.8.3'
           poetry-working-directory: ${{ env.BACKEND_DIR }}
           poetry-install-args: --with tests
-      - uses: ./.github/actions/pnpm-node-install
-        name: Install Node, pnpm and dependencies.
-        with:
-          node-version: '22.7.0'
-          pnpm-version: '9.7.0'
-          pnpm-install-args: --no-frozen-lockfile
-      - name: Build UI
-        run: pnpm run buildUi
-      - name: Lint UI
-        run: pnpm run lintUi
-=======
-          poetry-working-directory: ${{ env.BACKEND_DIR }}
-          poetry-install-args: --with tests
->>>>>>> 67de9c7a
       - name: Run tests
         env:
           CYPRESS_RECORD_KEY: ${{ secrets.CYPRESS_RECORD_KEY }}
