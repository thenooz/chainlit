import { debounce } from 'lodash';
import { useCallback, useContext, useEffect } from 'react';
import {
  useRecoilState,
  useRecoilValue,
  useResetRecoilState,
  useSetRecoilState
} from 'recoil';
import io from 'socket.io-client';
import {
  actionState,
  askUserState,
  assistantSettingsInputsState,
  callFnState,
  chatProfileState,
  chatSettingsInputsState,
  chatSettingsValueState,
  currentThreadIdState,
  elementState,
  firstUserInteraction,
  loadingState,
  messagesState,
  sessionIdState,
  sessionState,
  tasklistState,
  threadIdToResumeState,
  tokenCountState
} from 'src/state';
import {
  IAction,
  IElement,
  IMessageElement,
  IStep,
  ITasklistElement,
  IThread
} from 'src/types';
import {
  addMessage,
  deleteMessageById,
  updateMessageById,
  updateMessageContentById
} from 'src/utils/message';

import { ChainlitContext } from './context';
import type { IToken } from './useChatData';

const useChatSession = () => {
  const client = useContext(ChainlitContext);
  const sessionId = useRecoilValue(sessionIdState);

  const [session, setSession] = useRecoilState(sessionState);

  const resetChatSettingsValue = useResetRecoilState(chatSettingsValueState);
  const setFirstUserInteraction = useSetRecoilState(firstUserInteraction);
  const setLoading = useSetRecoilState(loadingState);
  const setMessages = useSetRecoilState(messagesState);
  const setAskUser = useSetRecoilState(askUserState);
  const setCallFn = useSetRecoilState(callFnState);

  const setElements = useSetRecoilState(elementState);
  const setTasklists = useSetRecoilState(tasklistState);
  const setActions = useSetRecoilState(actionState);
  const setChatSettingsInputs = useSetRecoilState(chatSettingsInputsState);
  const setTokenCount = useSetRecoilState(tokenCountState);
  const [chatProfile, setChatProfile] = useRecoilState(chatProfileState);
  const idToResume = useRecoilValue(threadIdToResumeState);
<<<<<<< HEAD
  const setCurrentThreadId = useSetRecoilState(currentThreadIdState);
  const setAssistantSettingsInputs = useSetRecoilState(
    assistantSettingsInputsState
  );
=======
  const [currentThreadId, setCurrentThreadId] =
    useRecoilState(currentThreadIdState);

  // Use currentThreadId as thread id in websocket header
  useEffect(() => {
    if (session?.socket) {
      session.socket.io.opts.extraHeaders!['X-Chainlit-Thread-Id'] =
        currentThreadId || '';
    }
  }, [currentThreadId]);
>>>>>>> 41cf43d3

  const _connect = useCallback(
    ({
      userEnv,
      accessToken
    }: {
      userEnv: Record<string, string>;
      accessToken?: string;
    }) => {
      const { protocol, host, pathname } = new URL(client.httpEndpoint);
      const uri = `${protocol}//${host}`;
      const path =
        pathname && pathname !== '/'
          ? `${pathname}/ws/socket.io`
          : '/ws/socket.io';

      const socket = io(uri, {
        path,
        extraHeaders: {
          Authorization: accessToken || '',
          'X-Chainlit-Client-Type': client.type,
          'X-Chainlit-Session-Id': sessionId,
          'X-Chainlit-Thread-Id': idToResume || '',
          'user-env': JSON.stringify(userEnv),
          'X-Chainlit-Chat-Profile': chatProfile
            ? encodeURIComponent(chatProfile)
            : ''
        }
      });
      setSession((old) => {
        old?.socket?.removeAllListeners();
        old?.socket?.close();
        return {
          socket
        };
      });

      socket.on('connect', () => {
        socket.emit('connection_successful');
        setSession((s) => ({ ...s!, error: false }));
      });

      socket.on('connect_error', (_) => {
        setSession((s) => ({ ...s!, error: true }));
      });

      socket.on('task_start', () => {
        setLoading(true);
      });

      socket.on('task_end', () => {
        setLoading(false);
      });

      socket.on('reload', () => {
        socket.emit('clear_session');
        window.location.reload();
      });

      socket.on('resume_thread', (thread: IThread) => {
        let messages: IStep[] = [];
        for (const step of thread.steps) {
          messages = addMessage(messages, step);
        }
        if (thread.metadata?.chat_profile) {
          setChatProfile(thread.metadata?.chat_profile);
        }
        setMessages(messages);
        const elements = thread.elements || [];
        setTasklists(
          (elements as ITasklistElement[]).filter((e) => e.type === 'tasklist')
        );
        setElements(
          (elements as IMessageElement[]).filter(
            (e) => ['avatar', 'tasklist'].indexOf(e.type) === -1
          )
        );
      });

      socket.on('new_message', (message: IStep) => {
        setMessages((oldMessages) => addMessage(oldMessages, message));
      });

      socket.on(
        'first_interaction',
        (event: { interaction: string; thread_id: string }) => {
          setFirstUserInteraction(event.interaction);
          setCurrentThreadId(event.thread_id);
        }
      );

      socket.on('update_message', (message: IStep) => {
        setMessages((oldMessages) =>
          updateMessageById(oldMessages, message.id, message)
        );
      });

      socket.on('delete_message', (message: IStep) => {
        setMessages((oldMessages) =>
          deleteMessageById(oldMessages, message.id)
        );
      });

      socket.on('stream_start', (message: IStep) => {
        setMessages((oldMessages) => addMessage(oldMessages, message));
      });

      socket.on(
        'stream_token',
        ({ id, token, isSequence, isInput }: IToken) => {
          setMessages((oldMessages) =>
            updateMessageContentById(
              oldMessages,
              id,
              token,
              isSequence,
              isInput
            )
          );
        }
      );

      socket.on('ask', ({ msg, spec }, callback) => {
        setAskUser({ spec, callback });
        setMessages((oldMessages) => addMessage(oldMessages, msg));

        setLoading(false);
      });

      socket.on('ask_timeout', () => {
        setAskUser(undefined);
        setLoading(false);
      });

      socket.on('clear_ask', () => {
        setAskUser(undefined);
      });

      socket.on('call_fn', ({ name, args }, callback) => {
        setCallFn({ name, args, callback });
      });

      socket.on('clear_call_fn', () => {
        setCallFn(undefined);
      });

      socket.on('call_fn_timeout', () => {
        setCallFn(undefined);
      });

      socket.on('chat_settings', (inputs: any) => {
        setChatSettingsInputs(inputs);
        resetChatSettingsValue();
      });

      socket.on('assistant_settings', (inputs: any) => {
        setAssistantSettingsInputs(inputs);
      });

      socket.on('element', (element: IElement) => {
        if (!element.url && element.chainlitKey) {
          element.url = client.getElementUrl(element.chainlitKey, sessionId);
        }

        if (element.type === 'tasklist') {
          setTasklists((old) => {
            const index = old.findIndex((e) => e.id === element.id);
            if (index === -1) {
              return [...old, element];
            } else {
              return [...old.slice(0, index), element, ...old.slice(index + 1)];
            }
          });
        } else {
          setElements((old) => {
            const index = old.findIndex((e) => e.id === element.id);
            if (index === -1) {
              return [...old, element];
            } else {
              return [...old.slice(0, index), element, ...old.slice(index + 1)];
            }
          });
        }
      });

      socket.on('remove_element', (remove: { id: string }) => {
        setElements((old) => {
          return old.filter((e) => e.id !== remove.id);
        });
        setTasklists((old) => {
          return old.filter((e) => e.id !== remove.id);
        });
      });

      socket.on('action', (action: IAction) => {
        setActions((old) => [...old, action]);
      });

      socket.on('remove_action', (action: IAction) => {
        setActions((old) => {
          const index = old.findIndex((a) => a.id === action.id);
          if (index === -1) return old;
          return [...old.slice(0, index), ...old.slice(index + 1)];
        });
      });

      socket.on('token_usage', (count: number) => {
        setTokenCount((old) => old + count);
      });
    },
    [setSession, sessionId, chatProfile]
  );

  const connect = useCallback(debounce(_connect, 200), [_connect]);

  const disconnect = useCallback(() => {
    if (session?.socket) {
      session.socket.removeAllListeners();
      session.socket.close();
    }
  }, [session]);

  return {
    connect,
    disconnect,
    session,
    sessionId,
    chatProfile,
    idToResume,
    setChatProfile
  };
};

export { useChatSession };<|MERGE_RESOLUTION|>--- conflicted
+++ resolved
@@ -64,15 +64,11 @@
   const setTokenCount = useSetRecoilState(tokenCountState);
   const [chatProfile, setChatProfile] = useRecoilState(chatProfileState);
   const idToResume = useRecoilValue(threadIdToResumeState);
-<<<<<<< HEAD
-  const setCurrentThreadId = useSetRecoilState(currentThreadIdState);
+  const [currentThreadId, setCurrentThreadId] =
+    useRecoilState(currentThreadIdState);
   const setAssistantSettingsInputs = useSetRecoilState(
     assistantSettingsInputsState
   );
-=======
-  const [currentThreadId, setCurrentThreadId] =
-    useRecoilState(currentThreadIdState);
-
   // Use currentThreadId as thread id in websocket header
   useEffect(() => {
     if (session?.socket) {
@@ -80,7 +76,6 @@
         currentThreadId || '';
     }
   }, [currentThreadId]);
->>>>>>> 41cf43d3
 
   const _connect = useCallback(
     ({
