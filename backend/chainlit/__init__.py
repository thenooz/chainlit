--- conflicted
+++ resolved
@@ -16,9 +16,6 @@
 
 import chainlit.input_widget as input_widget
 from chainlit.action import Action
-
-from chainlit.assistant import Assistant
-from chainlit.assistant_settings import AssistantSettings
 from chainlit.cache import cache
 from chainlit.chat_context import chat_context
 from chainlit.chat_settings import ChatSettings
@@ -54,241 +51,6 @@
 from literalai import ChatGeneration, CompletionGeneration, GenerationMessage
 from pydantic.dataclasses import dataclass
 
-<<<<<<< HEAD
-if env_found:
-    logger.info("Loaded .env file")
-
-@trace
-def on_create_assistant(
-    func: Callable[[Optional[User], AssistantSettings], Any]
-) -> Callable[[Optional[User], AssistantSettings], Any]:
-    config.code.on_create_assistant = wrap_user_function(func)
-    return func
-
-
-@trace
-def on_list_assistants(
-    func: Callable[[Optional[User]], List[Assistant]]
-) -> Callable[[Optional[User]], List[Assistant]]:
-    config.code.on_list_assistants = wrap_user_function(func)
-    return func
-
-
-@trace
-def password_auth_callback(func: Callable[[str, str], Optional[User]]) -> Callable:
-    """
-    Framework agnostic decorator to authenticate the user.
-
-    Args:
-        func (Callable[[str, str], Optional[User]]): The authentication callback to execute. Takes the email and password as parameters.
-
-    Example:
-        @cl.password_auth_callback
-        async def password_auth_callback(username: str, password: str) -> Optional[User]:
-
-    Returns:
-        Callable[[str, str], Optional[User]]: The decorated authentication callback.
-    """
-
-    config.code.password_auth_callback = wrap_user_function(func)
-    return func
-
-
-@trace
-def header_auth_callback(func: Callable[[Headers], Optional[User]]) -> Callable:
-    """
-    Framework agnostic decorator to authenticate the user via a header
-
-    Args:
-        func (Callable[[Headers], Optional[User]]): The authentication callback to execute.
-
-    Example:
-        @cl.header_auth_callback
-        async def header_auth_callback(headers: Headers) -> Optional[User]:
-
-    Returns:
-        Callable[[Headers], Optional[User]]: The decorated authentication callback.
-    """
-
-    config.code.header_auth_callback = wrap_user_function(func)
-    return func
-
-
-@trace
-def oauth_callback(
-    func: Callable[[str, str, Dict[str, str], User], Optional[User]]
-) -> Callable:
-    """
-    Framework agnostic decorator to authenticate the user via oauth
-
-    Args:
-        func (Callable[[str, str, Dict[str, str], User], Optional[User]]): The authentication callback to execute.
-
-    Example:
-        @cl.oauth_callback
-        async def oauth_callback(provider_id: str, token: str, raw_user_data: Dict[str, str], default_app_user: User, id_token: Optional[str]) -> Optional[User]:
-
-    Returns:
-        Callable[[str, str, Dict[str, str], User], Optional[User]]: The decorated authentication callback.
-    """
-
-    if len(get_configured_oauth_providers()) == 0:
-        raise ValueError(
-            "You must set the environment variable for at least one oauth provider to use oauth authentication."
-        )
-
-    config.code.oauth_callback = wrap_user_function(func)
-    return func
-
-
-@trace
-def on_logout(func: Callable[[Request, Response], Any]) -> Callable:
-    """
-    Function called when the user logs out.
-    Takes the FastAPI request and response as parameters.
-    """
-
-    config.code.on_logout = wrap_user_function(func)
-    return func
-
-
-@trace
-def on_message(func: Callable) -> Callable:
-    """
-    Framework agnostic decorator to react to messages coming from the UI.
-    The decorated function is called every time a new message is received.
-
-    Args:
-        func (Callable[[Message], Any]): The function to be called when a new message is received. Takes a cl.Message.
-
-    Returns:
-        Callable[[str], Any]: The decorated on_message function.
-    """
-
-    async def with_parent_id(message: Message):
-        async with Step(name="on_message", type="run", parent_id=message.id) as s:
-            s.input = message.content
-            if len(inspect.signature(func).parameters) > 0:
-                await func(message)
-            else:
-                await func()
-
-    config.code.on_message = wrap_user_function(with_parent_id)
-    return func
-
-
-@trace
-def on_chat_start(func: Callable) -> Callable:
-    """
-    Hook to react to the user websocket connection event.
-
-    Args:
-        func (Callable[], Any]): The connection hook to execute.
-
-    Returns:
-        Callable[], Any]: The decorated hook.
-    """
-
-    config.code.on_chat_start = wrap_user_function(
-        step(func, name="on_chat_start", type="run"), with_task=True
-    )
-    return func
-
-
-@trace
-def on_chat_resume(func: Callable[[ThreadDict], Any]) -> Callable:
-    """
-    Hook to react to resume websocket connection event.
-
-    Args:
-        func (Callable[], Any]): The connection hook to execute.
-
-    Returns:
-        Callable[], Any]: The decorated hook.
-    """
-
-    config.code.on_chat_resume = wrap_user_function(func, with_task=True)
-    return func
-
-
-@trace
-def set_chat_profiles(
-    func: Callable[[Optional["User"]], List["ChatProfile"]]
-) -> Callable:
-    """
-    Programmatic declaration of the available chat profiles (can depend on the User from the session if authentication is setup).
-
-    Args:
-        func (Callable[[Optional["User"]], List["ChatProfile"]]): The function declaring the chat profiles.
-
-    Returns:
-        Callable[[Optional["User"]], List["ChatProfile"]]: The decorated function.
-    """
-
-    config.code.set_chat_profiles = wrap_user_function(func)
-    return func
-
-
-@trace
-def set_starters(func: Callable[[Optional["User"]], List["Starter"]]) -> Callable:
-    """
-    Programmatic declaration of the available starter (can depend on the User from the session if authentication is setup).
-
-    Args:
-        func (Callable[[Optional["User"]], List["Starter"]]): The function declaring the starters.
-
-    Returns:
-        Callable[[Optional["User"]], List["Starter"]]: The decorated function.
-    """
-
-    config.code.set_starters = wrap_user_function(func)
-    return func
-
-
-@trace
-def on_chat_end(func: Callable) -> Callable:
-    """
-    Hook to react to the user websocket disconnect event.
-
-    Args:
-        func (Callable[], Any]): The disconnect hook to execute.
-
-    Returns:
-        Callable[], Any]: The decorated hook.
-    """
-
-    config.code.on_chat_end = wrap_user_function(func, with_task=True)
-    return func
-
-
-@trace
-def on_audio_chunk(func: Callable) -> Callable:
-    """
-    Hook to react to the audio chunks being sent.
-
-    Args:
-        chunk (AudioChunk): The audio chunk being sent.
-
-    Returns:
-        Callable[], Any]: The decorated hook.
-    """
-
-    config.code.on_audio_chunk = wrap_user_function(func, with_task=False)
-    return func
-
-
-@trace
-def on_audio_end(func: Callable) -> Callable:
-    """
-    Hook to react to the audio stream ending. This is called after the last audio chunk is sent.
-
-    Args:
-    elements ([List[Element]): The files that were uploaded before starting the audio stream (if any).
-
-    Returns:
-        Callable[], Any]: The decorated hook.
-    """
-=======
 from .callbacks import (
     action_callback,
     author_rename,
@@ -307,7 +69,6 @@
     set_chat_profiles,
     set_starters,
 )
->>>>>>> 41cf43d3
 
 if TYPE_CHECKING:
     from chainlit.haystack.callbacks import HaystackAgentCallbackHandler
